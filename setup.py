--- conflicted
+++ resolved
@@ -15,13 +15,8 @@
       py_modules=['tap_mongodb'],
       install_requires=[
           'pipelinewise-singer-python==1.*',
-<<<<<<< HEAD
           'pymongo==3.12.*',
-          'tzlocal>=2.0,<2.2',
-=======
-          'pymongo>=3.10,<3.13',
           'tzlocal==2.1.*',
->>>>>>> 610f4ab5
           'terminaltables==3.1.*',
           'dnspython>=2.0,<2.2',
       ],
